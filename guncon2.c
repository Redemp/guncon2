// SPDX-License-Identifier: GPL-2.0
/*
 * Driver for Namco GunCon 2 USB light gun
 * Copyright (C) 2019 beardypig <beardypig@protonmail.com>
 *
 * Based largely on the PXRC driver by Marcus Folkesson <marcus.folkesson@gmail.com>
 *
 */
#include <linux/kernel.h>
#include <linux/errno.h>
#include <linux/slab.h>
#include <linux/module.h>
#include <linux/uaccess.h>
#include <linux/usb.h>
#include <linux/usb/input.h>
#include <linux/mutex.h>
#include <linux/input.h>
#include <linux/bitops.h>

#define NAMCO_VENDOR_ID     0x0b9a
#define GUNCON2_PRODUCT_ID  0x016a

static ushort x_min = 80;
static ushort x_max = 734;
static ushort y_min = 0;
static ushort y_max = 240;

/* TODO: enable write bit for these */
module_param(x_min, ushort, 0444);
module_param(x_max, ushort, 0444);
module_param(y_min, ushort, 0444);
module_param(y_max, ushort, 0444);

MODULE_PARM_DESC(x_min, "Lower x calibration value");
MODULE_PARM_DESC(y_min, "Lower y calibration value");
MODULE_PARM_DESC(x_max, "Upper x calibration value");
MODULE_PARM_DESC(y_max, "Upper y calibration value");

struct guncon2 {
  struct input_dev      *js;
<<<<<<< HEAD
=======
  struct input_dev      *mouse;
>>>>>>> f9ed8d26
  struct usb_interface  *intf;
  struct urb            *urb;
  struct mutex          pm_mutex;
  bool                  is_open;
  char                  phys[64];
};

struct gc_mode {
  unsigned short a;
  unsigned char b;
  unsigned char c;
  unsigned char d;
  unsigned char mode;
};

static void guncon2_usb_irq(struct urb *urb)
{
  struct guncon2 *guncon2 = urb->context;
  unsigned char *data = urb->transfer_buffer;
  int error, buttons;
  unsigned short x, y;
  signed char hat_x = 0;
  signed char hat_y = 0;
<<<<<<< HEAD
  int trigger;
=======
>>>>>>> f9ed8d26

  switch (urb->status) {
  case 0:
    /* success */
    break;
  case -ETIME:
    /* this urb is timing out */
    dev_dbg(&guncon2->intf->dev,
            "%s - urb timed out - was the device unplugged?\n",
            __func__);
    return;
  case -ECONNRESET:
  case -ENOENT:
  case -ESHUTDOWN:
  case -EPIPE:
    /* this urb is terminated, clean up */
    dev_dbg(&guncon2->intf->dev, "%s - urb shutting down with status: %d\n",
            __func__, urb->status);
    return;
  default:
    dev_dbg(&guncon2->intf->dev, "%s - nonzero urb status received: %d\n",
            __func__, urb->status);
    goto exit;
  }

  if (urb->actual_length == 6) {
    /* Aiming */
    x = (data[3] << 8) | data[2];
    y = data[4];
<<<<<<< HEAD
    trigger = !(data[1] & BIT(5));


    input_report_abs(guncon2->js, ABS_HAT1X, x);
    input_report_abs(guncon2->js, ABS_HAT1Y, y);

    input_report_key(guncon2->js, BTN_TL, trigger);         /* trigger */
=======

    input_report_abs(guncon2->mouse, ABS_X, x);
    input_report_abs(guncon2->mouse, ABS_Y, y);

    input_sync(guncon2->mouse);

    /* Buttons */
    buttons = ((data[0] << 8) | data[1]) ^ 0xffff;
>>>>>>> f9ed8d26

    // d-pad
    if (buttons & BIT(15)) { // left
      hat_x -= 1;
    }
    if (buttons & BIT(13)) { // right
      hat_x += 1;
    }
    if (buttons & BIT(12)) { // up
      hat_y -= 1;
    }
    if (buttons & BIT(14)) { // down
      hat_y += 1;
    }
    input_report_abs(guncon2->js, ABS_HAT0X, hat_x);
    input_report_abs(guncon2->js, ABS_HAT0Y, hat_y);

    // main buttons
<<<<<<< HEAD
    input_report_key(guncon2->js, BTN_A,       !(data[0] & BIT(3)));
    input_report_key(guncon2->js, BTN_B,       !(data[0] & BIT(2)));
    input_report_key(guncon2->js, BTN_C,       !(data[0] & BIT(1)));
    input_report_key(guncon2->js, BTN_START,   !(data[1] & BIT(7)));
    input_report_key(guncon2->js, BTN_SELECT,  !(data[1] & BIT(6)));
=======
    input_report_key(guncon2->js, BTN_TRIGGER, buttons & BIT(5));
    input_report_key(guncon2->js, BTN_A,       buttons & BIT(11));
    input_report_key(guncon2->js, BTN_B,       buttons & BIT(10));
    input_report_key(guncon2->js, BTN_C,       buttons & BIT(9));
    input_report_key(guncon2->js, BTN_START,   buttons & BIT(6));
    input_report_key(guncon2->js, BTN_SELECT,  buttons & BIT(7));
>>>>>>> f9ed8d26

    input_sync(guncon2->js);
  }

  exit:
  /* Resubmit to fetch new fresh URBs */
  error = usb_submit_urb(urb, GFP_ATOMIC);
  if (error && error != -EPERM)
    dev_err(&guncon2->intf->dev,
            "%s - usb_submit_urb failed with result: %d",
            __func__, error);
}

static int guncon2_open(struct input_dev *input)
{
<<<<<<< HEAD
  struct gc_mode *gmode;
=======
  unsigned char *gmode;
>>>>>>> f9ed8d26
  struct guncon2 *guncon2 = input_get_drvdata(input);
  struct usb_device *usb_dev = interface_to_usbdev(guncon2->intf);
  int retval;
  mutex_lock(&guncon2->pm_mutex);

<<<<<<< HEAD
  gmode = kzalloc(sizeof(*gmode), GFP_KERNEL);
  if (!gmode)
    return -ENOMEM;

  gmode->mode = 1;

  usb_control_msg(usb_dev, usb_sndctrlpipe(usb_dev, 0),
                  0x09, 0x21, 0x200, 0, gmode, sizeof(*gmode), 100000);
=======
  gmode = kzalloc(6, GFP_KERNEL);
  if (!gmode)
    return -ENOMEM;

  /* set the mode to normal 50Hz mode */
  gmode[5] = 1;
  usb_control_msg(usb_dev, usb_sndctrlpipe(usb_dev, 0),
      0x09, 0x21, 0x200, 0, gmode, 6, 100000);
>>>>>>> f9ed8d26

  kfree(gmode);

  retval = usb_submit_urb(guncon2->urb, GFP_KERNEL);
  if (retval) {
    dev_err(&guncon2->intf->dev,
            "%s - usb_submit_urb failed, error: %d\n",
            __func__, retval);
    retval = -EIO;
    goto out;
  }

  guncon2->is_open = true;

  out:
  mutex_unlock(&guncon2->pm_mutex);
  return retval;
}

static void guncon2_close(struct input_dev *input)
{
  struct guncon2 *guncon2 = input_get_drvdata(input);
    mutex_lock(&guncon2->pm_mutex);
    usb_kill_urb(guncon2->urb);
    guncon2->is_open = false;
    mutex_unlock(&guncon2->pm_mutex);

}

static void guncon2_free_urb(void *context)
{
  struct guncon2 *guncon2 = context;

  usb_free_urb(guncon2->urb);
}

static int guncon2_probe(struct usb_interface *intf,
                         const struct usb_device_id *id)
{
  struct usb_device *udev = interface_to_usbdev(intf);
  struct guncon2 *guncon2;
  struct usb_endpoint_descriptor *epirq;
  size_t xfer_size;
  void *xfer_buf;
  int error;

  /*
   * Locate the endpoint information. This device only has an
   * interrupt endpoint.
   */
  error = usb_find_common_endpoints(intf->cur_altsetting,
                                    NULL, NULL, &epirq, NULL);
  if (error) {
    dev_err(&intf->dev, "Could not find endpoint\n");
    return error;
  }

  /* Allocate memory for the guncon2 struct using devm */
  guncon2 = devm_kzalloc(&intf->dev, sizeof(*guncon2), GFP_KERNEL);
  if (!guncon2)
    return -ENOMEM;

  mutex_init(&guncon2->pm_mutex);
  guncon2->intf = intf;

  usb_set_intfdata(guncon2->intf, guncon2);

  xfer_size = usb_endpoint_maxp(epirq);
  xfer_buf = devm_kmalloc(&intf->dev, xfer_size, GFP_KERNEL);
  if (!xfer_buf)
    return -ENOMEM;

  guncon2->urb = usb_alloc_urb(0, GFP_KERNEL);
  if (!guncon2->urb)
    return -ENOMEM;

  error = devm_add_action_or_reset(&intf->dev, guncon2_free_urb, guncon2);
  if (error)
    return error;

  /* set to URB for the interrupt interface  */
  usb_fill_int_urb(guncon2->urb, udev,
                   usb_rcvintpipe(udev, epirq->bEndpointAddress),
                   xfer_buf, xfer_size, guncon2_usb_irq, guncon2, 1);

<<<<<<< HEAD
  guncon2->js = devm_input_allocate_device(&intf->dev);
  if (!guncon2->js) {
    dev_err(&intf->dev, "couldn't allocate input device\n");
    return -ENOMEM;
  }

  guncon2->js->name = "Namco GunCon 2";

  usb_make_path(udev, guncon2->phys, sizeof(guncon2->phys));
  strlcat(guncon2->phys, "/input0", sizeof(guncon2->phys));
  guncon2->js->phys = guncon2->phys;

  usb_to_input_id(udev, &guncon2->js->id);

  guncon2->js->open = guncon2_open;
  guncon2->js->close = guncon2_close;

  input_set_capability(guncon2->js, EV_KEY, BTN_TL);   /* regular trigger */
  input_set_capability(guncon2->js, EV_KEY, BTN_TR);   /* off screen reload trigger */
  input_set_capability(guncon2->js, EV_KEY, BTN_A);
  input_set_capability(guncon2->js, EV_KEY, BTN_B);
  input_set_capability(guncon2->js, EV_KEY, BTN_C);
  input_set_capability(guncon2->js, EV_KEY, BTN_START);
  input_set_capability(guncon2->js, EV_KEY, BTN_SELECT);

  input_set_capability(guncon2->js, EV_ABS, ABS_HAT0X);
  input_set_capability(guncon2->js, EV_ABS, ABS_HAT0Y);
  input_set_capability(guncon2->js, EV_ABS, ABS_HAT1X);
  input_set_capability(guncon2->js, EV_ABS, ABS_HAT1Y);

  // screen position
  input_set_abs_params(guncon2->js, ABS_HAT0X, 0, 1024, 0, 0);
  input_set_abs_params(guncon2->js, ABS_HAT0Y, 0, 255, 0, 0);

  // d pad
  input_set_abs_params(guncon2->js, ABS_HAT1X, -1, 1, 0, 0);
  input_set_abs_params(guncon2->js, ABS_HAT1Y, -1, 1, 0, 0);
=======
  /* get path tree for the usb device */
  usb_make_path(udev, guncon2->phys, sizeof(guncon2->phys));
  strlcat(guncon2->phys, "/input0", sizeof(guncon2->phys));

  /* Aiming related */
  guncon2->mouse = devm_input_allocate_device(&intf->dev);
  if (!guncon2->mouse) {
    dev_err(&intf->dev, "couldn't allocate mouse input device\n");
    return -ENOMEM;
  }

  guncon2->mouse->name = "Namco GunCon 2 (aiming)";
  guncon2->mouse->phys = guncon2->phys;
  usb_to_input_id(udev, &guncon2->mouse->id);

  guncon2->mouse->open = guncon2_open;
  guncon2->mouse->close = guncon2_close;

  /* the left mouse button event is never generated,
   * but it is required so that the device appears as a mouse */
  input_set_capability(guncon2->mouse, EV_KEY, BTN_LEFT);

  input_set_capability(guncon2->mouse, EV_ABS, ABS_X);
  input_set_capability(guncon2->mouse, EV_ABS, ABS_Y);

  input_set_abs_params(guncon2->mouse, ABS_X, x_min, x_max, 0, 0);
  input_set_abs_params(guncon2->mouse, ABS_Y, y_min, y_max, 0, 0);

  input_set_drvdata(guncon2->mouse, guncon2);

  error = input_register_device(guncon2->mouse);
  if (error)
    return error;

  /* Button related */
  guncon2->js = devm_input_allocate_device(&intf->dev);
  if (!guncon2->js) {
    dev_err(&intf->dev, "couldn't allocate js input device\n");
    return -ENOMEM;
  }

  guncon2->js->name = "Namco GunCon 2";
  guncon2->js->phys = guncon2->phys;
  usb_to_input_id(udev, &guncon2->js->id);

  input_set_capability(guncon2->js, EV_KEY, BTN_TRIGGER);
  input_set_capability(guncon2->js, EV_KEY, BTN_A);
  input_set_capability(guncon2->js, EV_KEY, BTN_B);
  input_set_capability(guncon2->js, EV_KEY, BTN_C);
  input_set_capability(guncon2->js, EV_KEY, BTN_START);
  input_set_capability(guncon2->js, EV_KEY, BTN_SELECT);

  input_set_capability(guncon2->js, EV_ABS, ABS_HAT0X);
  input_set_capability(guncon2->js, EV_ABS, ABS_HAT0Y);

  // d pad
  input_set_abs_params(guncon2->js, ABS_HAT0X, -1, 1, 0, 0);
  input_set_abs_params(guncon2->js, ABS_HAT0Y, -1, 1, 0, 0);
>>>>>>> f9ed8d26

  input_set_drvdata(guncon2->js, guncon2);

  error = input_register_device(guncon2->js);
  if (error)
    return error;

  return 0;
}

static void guncon2_disconnect(struct usb_interface *intf)
{
  /* All driver resources are devm-managed. */
}

static int guncon2_suspend(struct usb_interface *intf, pm_message_t message)
{
  struct guncon2 *guncon2 = usb_get_intfdata(intf);

  mutex_lock(&guncon2->pm_mutex);
  if (guncon2->is_open) {
    usb_kill_urb(guncon2->urb);
  }
  mutex_unlock(&guncon2->pm_mutex);

  return 0;
}

static int guncon2_resume(struct usb_interface *intf)
{
  struct guncon2 *guncon2 = usb_get_intfdata(intf);
  int retval = 0;

  mutex_lock(&guncon2->pm_mutex);
  if (guncon2->is_open && usb_submit_urb(guncon2->urb, GFP_KERNEL) < 0)
  {
    retval = -EIO;
  }

  mutex_unlock(&guncon2->pm_mutex);
  return retval;
}

static int guncon2_pre_reset(struct usb_interface *intf)
{
  struct guncon2 *guncon2 = usb_get_intfdata(intf);

  mutex_lock(&guncon2->pm_mutex);
  usb_kill_urb(guncon2->urb);
  return 0;
}

static int guncon2_post_reset(struct usb_interface *intf)
{
  struct guncon2 *guncon2 = usb_get_intfdata(intf);
  int retval = 0;

  if (guncon2->is_open && usb_submit_urb(guncon2->urb, GFP_KERNEL) < 0)
  {
    retval = -EIO;
  }

  mutex_unlock(&guncon2->pm_mutex);

  return retval;
}

static int guncon2_reset_resume(struct usb_interface *intf)
{
  return guncon2_resume(intf);
}

static const struct usb_device_id guncon2_table[] = {
    { USB_DEVICE(NAMCO_VENDOR_ID, GUNCON2_PRODUCT_ID) },
    { }
};

MODULE_DEVICE_TABLE(usb, guncon2_table);

static struct usb_driver guncon2_driver = {
    .name           = "guncon2",
    .probe          = guncon2_probe,
    .disconnect     = guncon2_disconnect,
    .id_table       = guncon2_table,
    .suspend        = guncon2_suspend,
    .resume         = guncon2_resume,
    .pre_reset      = guncon2_pre_reset,
    .post_reset     = guncon2_post_reset,
    .reset_resume   = guncon2_reset_resume,
};

module_usb_driver(guncon2_driver);

MODULE_AUTHOR("beardypig <beardypig@protonmail.com.com>");
MODULE_DESCRIPTION("Namco GunCon 2");
MODULE_LICENSE("GPL v2");
<|MERGE_RESOLUTION|>--- conflicted
+++ resolved
@@ -38,10 +38,7 @@
 
 struct guncon2 {
   struct input_dev      *js;
-<<<<<<< HEAD
-=======
   struct input_dev      *mouse;
->>>>>>> f9ed8d26
   struct usb_interface  *intf;
   struct urb            *urb;
   struct mutex          pm_mutex;
@@ -65,10 +62,6 @@
   unsigned short x, y;
   signed char hat_x = 0;
   signed char hat_y = 0;
-<<<<<<< HEAD
-  int trigger;
-=======
->>>>>>> f9ed8d26
 
   switch (urb->status) {
   case 0:
@@ -98,15 +91,6 @@
     /* Aiming */
     x = (data[3] << 8) | data[2];
     y = data[4];
-<<<<<<< HEAD
-    trigger = !(data[1] & BIT(5));
-
-
-    input_report_abs(guncon2->js, ABS_HAT1X, x);
-    input_report_abs(guncon2->js, ABS_HAT1Y, y);
-
-    input_report_key(guncon2->js, BTN_TL, trigger);         /* trigger */
-=======
 
     input_report_abs(guncon2->mouse, ABS_X, x);
     input_report_abs(guncon2->mouse, ABS_Y, y);
@@ -115,7 +99,6 @@
 
     /* Buttons */
     buttons = ((data[0] << 8) | data[1]) ^ 0xffff;
->>>>>>> f9ed8d26
 
     // d-pad
     if (buttons & BIT(15)) { // left
@@ -134,20 +117,12 @@
     input_report_abs(guncon2->js, ABS_HAT0Y, hat_y);
 
     // main buttons
-<<<<<<< HEAD
-    input_report_key(guncon2->js, BTN_A,       !(data[0] & BIT(3)));
-    input_report_key(guncon2->js, BTN_B,       !(data[0] & BIT(2)));
-    input_report_key(guncon2->js, BTN_C,       !(data[0] & BIT(1)));
-    input_report_key(guncon2->js, BTN_START,   !(data[1] & BIT(7)));
-    input_report_key(guncon2->js, BTN_SELECT,  !(data[1] & BIT(6)));
-=======
     input_report_key(guncon2->js, BTN_TRIGGER, buttons & BIT(5));
     input_report_key(guncon2->js, BTN_A,       buttons & BIT(11));
     input_report_key(guncon2->js, BTN_B,       buttons & BIT(10));
     input_report_key(guncon2->js, BTN_C,       buttons & BIT(9));
     input_report_key(guncon2->js, BTN_START,   buttons & BIT(6));
     input_report_key(guncon2->js, BTN_SELECT,  buttons & BIT(7));
->>>>>>> f9ed8d26
 
     input_sync(guncon2->js);
   }
@@ -163,26 +138,12 @@
 
 static int guncon2_open(struct input_dev *input)
 {
-<<<<<<< HEAD
-  struct gc_mode *gmode;
-=======
   unsigned char *gmode;
->>>>>>> f9ed8d26
   struct guncon2 *guncon2 = input_get_drvdata(input);
   struct usb_device *usb_dev = interface_to_usbdev(guncon2->intf);
   int retval;
   mutex_lock(&guncon2->pm_mutex);
 
-<<<<<<< HEAD
-  gmode = kzalloc(sizeof(*gmode), GFP_KERNEL);
-  if (!gmode)
-    return -ENOMEM;
-
-  gmode->mode = 1;
-
-  usb_control_msg(usb_dev, usb_sndctrlpipe(usb_dev, 0),
-                  0x09, 0x21, 0x200, 0, gmode, sizeof(*gmode), 100000);
-=======
   gmode = kzalloc(6, GFP_KERNEL);
   if (!gmode)
     return -ENOMEM;
@@ -191,7 +152,6 @@
   gmode[5] = 1;
   usb_control_msg(usb_dev, usb_sndctrlpipe(usb_dev, 0),
       0x09, 0x21, 0x200, 0, gmode, 6, 100000);
->>>>>>> f9ed8d26
 
   kfree(gmode);
 
@@ -277,45 +237,6 @@
                    usb_rcvintpipe(udev, epirq->bEndpointAddress),
                    xfer_buf, xfer_size, guncon2_usb_irq, guncon2, 1);
 
-<<<<<<< HEAD
-  guncon2->js = devm_input_allocate_device(&intf->dev);
-  if (!guncon2->js) {
-    dev_err(&intf->dev, "couldn't allocate input device\n");
-    return -ENOMEM;
-  }
-
-  guncon2->js->name = "Namco GunCon 2";
-
-  usb_make_path(udev, guncon2->phys, sizeof(guncon2->phys));
-  strlcat(guncon2->phys, "/input0", sizeof(guncon2->phys));
-  guncon2->js->phys = guncon2->phys;
-
-  usb_to_input_id(udev, &guncon2->js->id);
-
-  guncon2->js->open = guncon2_open;
-  guncon2->js->close = guncon2_close;
-
-  input_set_capability(guncon2->js, EV_KEY, BTN_TL);   /* regular trigger */
-  input_set_capability(guncon2->js, EV_KEY, BTN_TR);   /* off screen reload trigger */
-  input_set_capability(guncon2->js, EV_KEY, BTN_A);
-  input_set_capability(guncon2->js, EV_KEY, BTN_B);
-  input_set_capability(guncon2->js, EV_KEY, BTN_C);
-  input_set_capability(guncon2->js, EV_KEY, BTN_START);
-  input_set_capability(guncon2->js, EV_KEY, BTN_SELECT);
-
-  input_set_capability(guncon2->js, EV_ABS, ABS_HAT0X);
-  input_set_capability(guncon2->js, EV_ABS, ABS_HAT0Y);
-  input_set_capability(guncon2->js, EV_ABS, ABS_HAT1X);
-  input_set_capability(guncon2->js, EV_ABS, ABS_HAT1Y);
-
-  // screen position
-  input_set_abs_params(guncon2->js, ABS_HAT0X, 0, 1024, 0, 0);
-  input_set_abs_params(guncon2->js, ABS_HAT0Y, 0, 255, 0, 0);
-
-  // d pad
-  input_set_abs_params(guncon2->js, ABS_HAT1X, -1, 1, 0, 0);
-  input_set_abs_params(guncon2->js, ABS_HAT1Y, -1, 1, 0, 0);
-=======
   /* get path tree for the usb device */
   usb_make_path(udev, guncon2->phys, sizeof(guncon2->phys));
   strlcat(guncon2->phys, "/input0", sizeof(guncon2->phys));
@@ -374,7 +295,6 @@
   // d pad
   input_set_abs_params(guncon2->js, ABS_HAT0X, -1, 1, 0, 0);
   input_set_abs_params(guncon2->js, ABS_HAT0Y, -1, 1, 0, 0);
->>>>>>> f9ed8d26
 
   input_set_drvdata(guncon2->js, guncon2);
 
